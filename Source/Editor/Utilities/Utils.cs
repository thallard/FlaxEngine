--- conflicted
+++ resolved
@@ -1646,13 +1646,8 @@
         /// </summary>
         /// <param name="source">The source code.</param>
         /// <param name="title">The window title.</param>
-<<<<<<< HEAD
-        /// <param name="control">The context control used to show source code window popup in a proper location.</param>
-        public static void ShowSourceCodeWindow(string source, string title, Control control = null)
-=======
         /// <param name="parentWindow">The optional parent window.</param>
         public static void ShowSourceCodeWindow(string source, string title, Window parentWindow = null)
->>>>>>> 0a9e9e66
         {
             if (string.IsNullOrEmpty(source))
             {
@@ -1666,13 +1661,8 @@
             settings.AllowMinimize = false;
             settings.HasSizingFrame = false;
             settings.StartPosition = WindowStartPosition.CenterParent;
-<<<<<<< HEAD
-            settings.Size = new Vector2(500, 600) * Platform.DpiScale;
-            settings.Parent = control?.RootWindow?.Window ?? Editor.Instance.Windows.MainWindow;
-=======
             settings.Size = new Vector2(500, 600) * (parentWindow?.DpiScale ?? Platform.DpiScale);
             settings.Parent = parentWindow;
->>>>>>> 0a9e9e66
             settings.Title = title;
             var dialog = Platform.CreateWindow(ref settings);
 
