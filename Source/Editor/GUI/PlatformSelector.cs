// Copyright (c) 2012-2021 Wojciech Figat. All rights reserved.

using System;
using FlaxEngine;
using FlaxEngine.GUI;

namespace FlaxEditor.GUI
{
    /// <summary>
    /// Editor control that allows user to select a platform icon.
    /// </summary>
    public class PlatformSelector : TilesPanel
    {
        private struct PlatformData
        {
            public PlatformType PlatformType;
            public SpriteHandle Icon;
            public string PlatformName;

            public PlatformData(PlatformType type, SpriteHandle icon, string name)
            {
                PlatformType = type;
                Icon = icon;
                PlatformName = name;
            }
        }

        private Color _mouseOverColor;
        private Color _selectedColor;
        private Color _defaultColor;
        private PlatformType _selected;

        /// <summary>
        /// Gets or sets the selected platform.
        /// </summary>
        public PlatformType Selected
        {
            get => _selected;
            set
            {
                if (_selected != value)
                {
                    bool isValid = false;
                    for (int i = 0; i < _children.Count; i++)
                    {
                        if (_children[i] is Image img)
                        {
                            if ((PlatformType)img.Tag == value)
                            {
                                isValid = true;
                                img.Color = _selectedColor;
                                img.MouseOverColor = _selectedColor;
                            }
                            else
                            {
                                img.Color = _defaultColor;
                                img.MouseOverColor = _mouseOverColor;
                            }
                        }
                    }

                    if (isValid)
                    {
                        _selected = value;
                        SelectedChanged?.Invoke(_selected);
                    }
                }
            }
        }

        /// <summary>
        /// Occurs when selected platform gets changed.
        /// </summary>
        public event Action<PlatformType> SelectedChanged;

        /// <summary>
        /// Initializes a new instance of the <see cref="PlatformSelector"/> class.
        /// </summary>
        public PlatformSelector()
        {
            var style = Style.Current;
            var icons = Editor.Instance.Icons;
            var platforms = new[]
            {
<<<<<<< HEAD
                new PlatformData(PlatformType.Windows, icons.WindowsIcon128, "Windows"),
                new PlatformData(PlatformType.XboxOne, icons.XBoxOne128, "Xbox One"),
                new PlatformData(PlatformType.UWP, icons.UWPStore128, "Windows Store"),
                new PlatformData(PlatformType.Linux, icons.LinuxIcon128, "Linux"),
                new PlatformData(PlatformType.PS4, icons.PS4Icon128, "PlayStation 4"),
                new PlatformData(PlatformType.XboxScarlett, icons.XBoxScarletIcon128, "Xbox Scarlett"),
                new PlatformData(PlatformType.Android, icons.AndroidIcon128, "Android"),
=======
                new PlatformData(PlatformType.Windows, icons.Windows, "Windows"),
                new PlatformData(PlatformType.XboxOne, icons.XboxOne, "Xbox One"),
                new PlatformData(PlatformType.UWP, icons.WindowsStore, "Windows Store"),
                new PlatformData(PlatformType.Linux, icons.Linux, "Linux"),
                new PlatformData(PlatformType.PS4, icons.PS4, "PlayStation 4"),
                new PlatformData(PlatformType.XboxScarlett, icons.XboxSeriesX, "Xbox Scarlett"),
                new PlatformData(PlatformType.Android, icons.Android, "Android"),
                new PlatformData(PlatformType.Switch, icons.ColorWheel, "Switch"),
>>>>>>> 2c51f79c
            };

            const float IconSize = 48.0f;
            TileSize = new Vector2(IconSize);
            AutoResize = true;
            Offsets = new Margin(0, 0, 0, IconSize);

            _mouseOverColor = style.Foreground;
            _selectedColor = style.Foreground;
            _defaultColor = style.ForegroundGrey;

            for (int i = 0; i < platforms.Length; i++)
            {
                var tile = new Image
                {
                    Brush = new SpriteBrush(platforms[i].Icon),
                    MouseOverColor = _mouseOverColor,
                    Color = _defaultColor,
                    Tag = platforms[i].PlatformType,
                    TooltipText = platforms[i].PlatformName,
                    Parent = this,
                };
                tile.Clicked += OnTileClicked;
            }

            // Select the first platform
            _selected = platforms[0].PlatformType;
            ((Image)Children[0]).Color = _selectedColor;
            ((Image)Children[0]).MouseOverColor = _selectedColor;
        }

        private void OnTileClicked(Image image, MouseButton mouseButton)
        {
            if (mouseButton == MouseButton.Left)
            {
                Selected = (PlatformType)image.Tag;
            }
        }
    }
}<|MERGE_RESOLUTION|>--- conflicted
+++ resolved
@@ -82,7 +82,6 @@
             var icons = Editor.Instance.Icons;
             var platforms = new[]
             {
-<<<<<<< HEAD
                 new PlatformData(PlatformType.Windows, icons.WindowsIcon128, "Windows"),
                 new PlatformData(PlatformType.XboxOne, icons.XBoxOne128, "Xbox One"),
                 new PlatformData(PlatformType.UWP, icons.UWPStore128, "Windows Store"),
@@ -90,16 +89,8 @@
                 new PlatformData(PlatformType.PS4, icons.PS4Icon128, "PlayStation 4"),
                 new PlatformData(PlatformType.XboxScarlett, icons.XBoxScarletIcon128, "Xbox Scarlett"),
                 new PlatformData(PlatformType.Android, icons.AndroidIcon128, "Android"),
-=======
-                new PlatformData(PlatformType.Windows, icons.Windows, "Windows"),
-                new PlatformData(PlatformType.XboxOne, icons.XboxOne, "Xbox One"),
-                new PlatformData(PlatformType.UWP, icons.WindowsStore, "Windows Store"),
-                new PlatformData(PlatformType.Linux, icons.Linux, "Linux"),
-                new PlatformData(PlatformType.PS4, icons.PS4, "PlayStation 4"),
-                new PlatformData(PlatformType.XboxScarlett, icons.XboxSeriesX, "Xbox Scarlett"),
-                new PlatformData(PlatformType.Android, icons.Android, "Android"),
-                new PlatformData(PlatformType.Switch, icons.ColorWheel, "Switch"),
->>>>>>> 2c51f79c
+                new PlatformData(PlatformType.Switch, icons.ColorWheel128, "Switch"),
+
             };
 
             const float IconSize = 48.0f;
